package repos

import (
	"context"
	"errors"
	"fmt"
	"log"
	"net/http"
	"scti/config"
	"scti/internal/models"
	"strconv"
	"strings"
	"time"

	"github.com/google/uuid"
	"github.com/mercadopago/sdk-go/pkg/order"
	"github.com/mercadopago/sdk-go/pkg/refund"
	"gorm.io/gorm"
)

type ProductRepo struct {
	DB *gorm.DB
}

func NewProductRepo(db *gorm.DB) *ProductRepo {
	return &ProductRepo{DB: db}
}

func (r *ProductRepo) CreateProduct(product *models.Product) error {
	return r.DB.Create(product).Error
}

func (r *ProductRepo) GetProductByID(id string) (*models.Product, error) {
	var product models.Product
	if err := r.DB.Preload("AccessTargets").Where("id = ?", id).First(&product).Error; err != nil {
		return nil, err
	}
	return &product, nil
}

func (r *ProductRepo) GetProductsByIDs(ids []string) ([]models.Product, error) {
	var products []models.Product
	if err := r.DB.Preload("AccessTargets").Where("id IN ?", ids).Find(&products).Error; err != nil {
		return nil, err
	}
	return products, nil
}

func (r *ProductRepo) GetProductsByEventID(eventID string) ([]models.Product, error) {
	var products []models.Product
	if err := r.DB.Preload("AccessTargets").Where("event_id = ?", eventID).Find(&products).Error; err != nil {
		return nil, err
	}
	return products, nil
}

func (r *ProductRepo) UpdateProduct(product *models.Product) error {
	return r.DB.Save(product).Error
}

func (r *ProductRepo) RemoveAccessTargets(product *models.Product) error {
	return r.DB.Where("product_id = ?", product.ID).Delete(&models.AccessTarget{}).Error
}

func (r *ProductRepo) DeleteProduct(id string) error {
	return r.DB.Where("id = ?", id).Delete(&models.Product{}).Error
}

func (r *ProductRepo) CreatePurchase(purchase *models.Purchase) error {
	return r.DB.Create(purchase).Error
}

func (r *ProductRepo) GetUserPurchases(userID string) ([]models.Purchase, error) {
	var purchases []models.Purchase
	if err := r.DB.Where("user_id = ?", userID).Find(&purchases).Error; err != nil {
		return nil, err
	}
	return purchases, nil
}

func (r *ProductRepo) GetUserByID(userID string) (models.User, error) {
	var user models.User
	if err := r.DB.Where("id = ?", userID).First(&user).Error; err != nil {
		return models.User{}, err
	}
	return user, nil
}

func (r *ProductRepo) GetUserByEmail(userEmail string) (models.User, error) {
	lemail := strings.TrimSpace(strings.ToLower(userEmail))
	var user models.User
	if err := r.DB.Where("email = ?", lemail).First(&user).Error; err != nil {
		return models.User{}, err
	}
	return user, nil
}

func (r *ProductRepo) GetActivityByID(activityID string) (*models.Activity, error) {
	var activity models.Activity
	if err := r.DB.Where("id = ?", activityID).First(&activity).Error; err != nil {
		return nil, err
	}
	return &activity, nil
}

func (r *ProductRepo) GetEventByID(eventID string) (*models.Event, error) {
	var event models.Event
	if err := r.DB.Where("id = ?", eventID).First(&event).Error; err != nil {
		return nil, err
	}
	return &event, nil
}

func (r *ProductRepo) GetEventBySlug(slug string) (*models.Event, error) {
	var event models.Event
	if err := r.DB.Where("slug = ?", slug).First(&event).Error; err != nil {
		return nil, err
	}
	return &event, nil
}

func (r *ProductRepo) GetAdminStatusForEvent(userID string, eventID string) (models.AdminStatus, error) {
	var adminStatus models.AdminStatus
	if err := r.DB.Where("user_id = ? AND event_id = ?", userID, eventID).First(&adminStatus).Error; err != nil {
		return models.AdminStatus{}, err
	}
	return adminStatus, nil
}

func (r *ProductRepo) IsUserRegisteredToEvent(userID string, eventID string) (bool, error) {
	var count int64
	err := r.DB.Model(&models.EventRegistration{}).
		Where("user_id = ? AND event_id = ?", userID, eventID).
		Count(&count).Error

	if err != nil {
		return false, err
	}

	return count > 0, nil
}

func (r *ProductRepo) CreateUserProduct(userProduct *models.UserProduct) error {
	return r.DB.Create(userProduct).Error
}

func (r *ProductRepo) CreateUserToken(userToken *models.UserToken) error {
	return r.DB.Create(userToken).Error
}

func (r *ProductRepo) GetUserProductByUserIDAndProductID(userID string, productID string) ([]models.UserProduct, error) {
	var userProducts []models.UserProduct
	if err := r.DB.Where("user_id = ? AND product_id = ?", userID, productID).Find(&userProducts).Error; err != nil {
		return nil, err
	}
	return userProducts, nil
}

func (r *ProductRepo) GetUserProductsRelation(userID string) ([]models.UserProduct, error) {
	var userProducts []models.UserProduct
	if err := r.DB.Where("user_id = ?", userID).Find(&userProducts).Error; err != nil {
		return nil, err
	}
	return userProducts, nil
}

func (r *ProductRepo) GetUserTokens(userID string) ([]models.UserToken, error) {
	var userTokens []models.UserToken
	if err := r.DB.Where("user_id = ?", userID).Find(&userTokens).Error; err != nil {
		return nil, err
	}
	return userTokens, nil
}

<<<<<<< HEAD
func (r *ProductRepo) PurchaseProduct(user models.User, eventSlug string, req models.PurchaseRequest) (*models.PurchaseResponse, error) {
=======
// TODO: Think very carefully about this but for now, just do the basic proccess as I think it should be done
func (r *ProductRepo) PurchaseProduct(user models.User, event *models.Event, product *models.Product, req models.PurchaseRequest, w http.ResponseWriter) (*models.PurchaseResponse, error) {
>>>>>>> 1e34770b
	tx := r.DB.Begin()
	if tx.Error != nil {
		return nil, errors.New("failed to begin transaction: " + tx.Error.Error())
	}
	defer func() {
		if r := recover(); r != nil {
			tx.Rollback()
		}
	}()

	// Query for existing user product
	purchaseID := uuid.New().String()
	purchase := &models.Purchase{
		ID:            purchaseID,
		UserID:        user.ID,
		ProductID:     product.ID,
		Quantity:      req.Quantity,
		IsGift:        req.IsGift,
		GiftedToEmail: req.GiftedToEmail,
	}

	err := tx.Create(purchase).Error
	if err != nil {
		tx.Rollback()
		return nil, errors.New("failed to create purchase: " + err.Error())
	}

	if !product.HasUnlimitedQuantity {
		product.Quantity -= req.Quantity
		err = tx.Save(product).Error
		if err != nil {
			tx.Rollback()
			return nil, errors.New("failed to update product quantity: " + err.Error())
		}
	}

	userProduct := &models.UserProduct{
		ID:         uuid.New().String(),
		PurchaseID: purchaseID,
		ProductID:  product.ID,
		Quantity:   req.Quantity,
	}

	if req.IsGift {
		if req.GiftedToEmail == nil {
			tx.Rollback()
			return nil, errors.New("can't gift to nil email")
		}
		giftedUser, err := r.GetUserByEmail(*req.GiftedToEmail)
		if err != nil {
			tx.Rollback()
			return nil, errors.New("failed to retrieve user for gifting")
		}
		userProduct.ReceivedAsGift = true
		userProduct.GiftedFromID = &user.ID
		userProduct.UserID = giftedUser.ID
	} else {
		userProduct.ReceivedAsGift = false
		userProduct.GiftedFromID = nil
		userProduct.UserID = user.ID
	}

	err = tx.Create(userProduct).Error
	if err != nil {
		tx.Rollback()
		return nil, errors.New("failed to create user product: " + err.Error())
	}

	userTokens := make([]models.UserToken, product.TokenQuantity)
	if product.IsActivityToken {
		for i := 0; i < product.TokenQuantity; i++ {
			token := &models.UserToken{
				ID:            uuid.New().String(),
				EventID:       event.ID,
				UserID:        userProduct.UserID,
				UserProductID: userProduct.ID,
				ProductID:     product.ID,
				IsUsed:        false,
				UsedAt:        nil,
				UsedForID:     nil,
			}

			err = tx.Create(token).Error
			if err != nil {
				tx.Rollback()
				return nil, errors.New("failed to create user token: " + err.Error())
			}
			userTokens[i] = *token
		}
	}

	for _, access := range product.AccessTargets {
		registration := &models.ActivityRegistration{
			ActivityID:   access.TargetID,
			ProductID:    &product.ID,
			AccessMethod: string(models.AccessMethodProduct),
			UserID:       userProduct.UserID,
		}
		var count int64
		err = tx.Model(&models.ActivityRegistration{}).
			Where("activity_id = ? AND user_id = ?", registration.ActivityID, registration.UserID).
			Count(&count).Error

		if err != nil && err != gorm.ErrRecordNotFound {
			tx.Rollback()
			return nil, errors.New("failed to get activity registration: " + err.Error())
		}

		if count > 0 {
			continue
		}

		err = tx.Create(registration).Error
		if err != nil {
			tx.Rollback()
			return nil, errors.New("failed to create activity registration: " + err.Error())
		}
	}

	// ----------------------------------------------------- //
	// ----------------COMEÇO DO PAGAMENTO ----------------- //
	// ----------------------------------------------------- //

	mercadoPagoConfig := config.GetMercadoPagoConfig()

	client := order.NewClient(mercadoPagoConfig)
	request := order.Request{
		Type:              "online",
		TotalAmount:       fmt.Sprintf("%.2f", (float64(product.PriceInt)*float64(req.Quantity))/100),
		ExternalReference: fmt.Sprintf("%s_%s", event.Slug, user.ID),
		Transactions: &order.TransactionRequest{
			Payments: []order.PaymentRequest{
				{
					Amount: fmt.Sprintf("%.2f", (float64(product.PriceInt)*float64(req.Quantity))/100),
					PaymentMethod: &order.PaymentMethodRequest{
						ID:           req.PaymentMethodID,
						Token:        req.PaymentMethodToken,
						Type:         req.PaymentMethodType,
						Installments: req.PaymentMethodInstallments,
					},
				},
			},
		},
		Payer: &order.PayerRequest{
			Email: user.Email,
		},
	}

	resource, err := client.Create(context.Background(), request)
	if err != nil {
		tx.Rollback()
		log.Printf("Mercado Pago API error: %v", err)
		return nil, errors.New("failed to create mercado pago order: " + err.Error())
	}

	// -------------------------------------------------- //
	// ---------------- FIM DO PAGAMENTO ---------------- //
	// -------------------------------------------------- //

	// CRITICAL SECTION: Commit with refund fallback
	if err := tx.Commit().Error; err != nil {
		// Payment succeeded but database commit failed - MUST refund
		log.Printf("CRITICAL: Database commit failed after successful payment %s. Attempting refund...", resource.ID)

		refundErr := r.attemptRefund(resource)
		if refundErr != nil {
			// This is the worst case scenario - log extensively and alert admins
			log.Printf("CRITICAL FAILURE: Could not refund payment %s after failed commit. Manual intervention required. Original error: %v, Refund error: %v",
				resource.ID, err, refundErr)

			// Store for manual processing
			r.storeFailedTransaction(resource, user, purchase, err.Error(), refundErr.Error())
		}

		return nil, errors.New("failed to commit transaction: " + err.Error())
	}

	return &models.PurchaseResponse{
		Purchase:         *purchase,
		UserProduct:      *userProduct,
		UserTokens:       userTokens,
		PurchaseResource: resource,
	}, nil
}

// Helper to attempt refund
func (r *ProductRepo) attemptRefund(resource *order.Response) error {
	if resource == nil || resource.ID == "" {
		return errors.New("invalid payment resource")
	}

	paymentID, err := strconv.Atoi(resource.ID)
	if err != nil {
		return errors.New("invalid payment ID format: " + err.Error())
	}

	amount, err := strconv.ParseFloat(resource.TotalAmount, 64)
	if err != nil {
		return errors.New("invalid amount format: " + err.Error())
	}

	mercadoPagoConfig := config.GetMercadoPagoConfig()
	refundClient := refund.NewClient(mercadoPagoConfig)

	_, err = refundClient.Create(context.Background(), paymentID)

	if err != nil {
		log.Printf("Failed to refund payment %d: %v", paymentID, err)
		return err
	}

	log.Printf("Successfully refunded payment %d for amount %.2f", paymentID, amount)
	return nil
}

// Store failed transactions for manual processing, still need to implement on DB
func (r *ProductRepo) storeFailedTransaction(resource *order.Response, user models.User, purchase *models.Purchase, dbError, refundError string) {
	// Create a record in a separate table/system for manual intervention
	failedTx := map[string]interface{}{
		"payment_id":    resource.ID,
		"user_id":       user.ID,
		"amount":        resource.TotalAmount,
		"purchase_data": purchase,
		"db_error":      dbError,
		"refund_error":  refundError,
		"created_at":    time.Now(),
		"status":        "manual_intervention_required",
	}

	// Log to a monitoring system, database table, or external service
	log.Printf("FAILED_TRANSACTION: %+v", failedTx)

	// Send alerts to administrators
}<|MERGE_RESOLUTION|>--- conflicted
+++ resolved
@@ -172,12 +172,8 @@
 	return userTokens, nil
 }
 
-<<<<<<< HEAD
-func (r *ProductRepo) PurchaseProduct(user models.User, eventSlug string, req models.PurchaseRequest) (*models.PurchaseResponse, error) {
-=======
 // TODO: Think very carefully about this but for now, just do the basic proccess as I think it should be done
 func (r *ProductRepo) PurchaseProduct(user models.User, event *models.Event, product *models.Product, req models.PurchaseRequest, w http.ResponseWriter) (*models.PurchaseResponse, error) {
->>>>>>> 1e34770b
 	tx := r.DB.Begin()
 	if tx.Error != nil {
 		return nil, errors.New("failed to begin transaction: " + tx.Error.Error())
